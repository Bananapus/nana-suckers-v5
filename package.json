--- conflicted
+++ resolved
@@ -15,14 +15,10 @@
     "deploy:optimism-sepolia": "source .env && forge script Deploy --chain-id 11155420 --rpc-url $RPC_OPTIMISM_SEPOLIA --broadcast --verify --etherscan-api-key $OPTIMISTIC_ETHERSCAN_API_KEY --interactives 1 --sender $SENDER_OPTIMISM_SEPOLIA -vvv"
   },
   "dependencies": {
-<<<<<<< HEAD
     "@arbitrum/nitro-contracts": "github:OffchainLabs/nitro-contracts",
-    "@bananapus/core": "^0.0.3",
+    "@bananapus/core": "^0.0.6",
     "@bananapus/ownable": "^0.0.2",
-=======
     "@bananapus/permission-ids": "^0.0.2",
-    "@bananapus/core": "^0.0.6",
->>>>>>> 196658a3
     "@openzeppelin/contracts": "^5.0.1",
     "@prb/math": "^4.0.2"
   }
