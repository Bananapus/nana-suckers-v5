// SPDX-License-Identifier: MIT
pragma solidity ^0.8.13;

import {Script, console2, stdJson} from "forge-std/Script.sol";
import {
    BPOptimismSucker,
    IJBDirectory,
    IJBTokens,
    IJBPermissions,
    BPTokenMapping,
    OPStandardBridge
} from "../src/BPOptimismSucker.sol";
import {BPSuckerHook} from "../src/BPSuckerHook.sol";
// import {BPOptimismSucker} from "../src/BPOptimismSucker.sol";
import {OPMessenger} from "../src/interfaces/OPMessenger.sol";

import {Strings} from "@openzeppelin/contracts/utils/Strings.sol";
import "@bananapus/core/src/interfaces/IJBController.sol";
import "@bananapus/core/src/interfaces/terminal/IJBRedeemTerminal.sol";
// import "@bananapus/core/src/interfaces/terminal/IJBMultiTerminal.sol";
// import "@bananapus/core/src/interfaces/IJBPriceFeed.sol";
import "@bananapus/core/src/interfaces/IJBPrices.sol";
import "@bananapus/core/src/libraries/JBConstants.sol";
// import "@bananapus/core/src/libraries/JBPermissionIds.sol";
// import {JBRulesetConfig} from "@bananapus/core/src/structs/JBRulesetConfig.sol";
import {JBFundAccessLimitGroup} from "@bananapus/core/src/structs/JBFundAccessLimitGroup.sol";
import {SafeERC20, IERC20} from "@openzeppelin/contracts/token/ERC20/utils/SafeERC20.sol";
// import {IJBRulesetApprovalHook} from "@bananapus/core/src/interfaces/IJBRulesetApprovalHook.sol";
// import {IJBPermissions, JBPermissionsData} from "@bananapus/core/src/interfaces/IJBPermissions.sol";

interface OPTestBridgeToken is IERC20 {
    function faucet() external;
}

contract CreateProjectsScript is Script {
    // Sepolia config
    string CHAIN_A_RPC;
    OPMessenger constant CHAIN_A_OP_MESSENGER = OPMessenger(0x58Cc85b8D04EA49cC6DBd3CbFFd00B4B8D6cb3ef);
    OPStandardBridge constant CHAIN_A_OP_BRIDGE = OPStandardBridge(0xFBb0621E0B23b5478B630BD55a5f21f67730B0F1);
    string CHAIN_A_DEPLOYMENT_JSON = "@bananapus/core/broadcast/Deploy.s.sol/11155111/run-latest.json";

    // OP Sepolia config
    string CHAIN_B_RPC;
    OPMessenger constant CHAIN_B_OP_MESSENGER = OPMessenger(0x4200000000000000000000000000000000000007);
    OPStandardBridge constant CHAIN_B_OP_BRIDGE = OPStandardBridge(0x4200000000000000000000000000000000000010);
    string CHAIN_B_DEPLOYMENT_JSON = "@bananapus/core/broadcast/Deploy.s.sol/11155420/run-latest.json";

    function setUp() public {
        CHAIN_A_RPC = vm.envString("CHAIN_A_RPC");
        CHAIN_B_RPC = vm.envString("CHAIN_B_RPC");

        if (bytes(CHAIN_A_RPC).length == 0) {
            revert("CHAIN_A_RPC not set.");
        }

        if (bytes(CHAIN_B_RPC).length == 0) {
            revert("CHAIN_B_RPC not set.");
        }
    }

    function run() public {
        // Get the nonces for the two chains.
        uint256 _chainA = vm.createSelectFork(CHAIN_A_RPC);
        uint256 _expectedChainAProjectID =
            IJBProjects(_getDeploymentAddress(CHAIN_A_DEPLOYMENT_JSON, "JBProjects")).count() + 1;
        uint256 _chainANonce = vm.getNonce(msg.sender);

        uint256 _chainB = vm.createSelectFork(CHAIN_B_RPC);
        uint256 _expectedChainBProjectID =
            IJBProjects(_getDeploymentAddress(CHAIN_B_DEPLOYMENT_JSON, "JBProjects")).count() + 1;
        uint256 _chainBNonce = vm.getNonce(msg.sender);

        if (_chainANonce != _chainANonce) {
            console2.log("WARNING: Nonces do not match between chains.");
        }

        // Compute the addresses for the suckers.
        address _precomputeChainASucker = vm.computeCreateAddress(msg.sender, _chainANonce);
        address _precomputeChainBSucker = vm.computeCreateAddress(msg.sender, _chainBNonce);

        // Deploy the suckers.
        vm.selectFork(_chainA);
        vm.broadcast();
        BPSuckerHook _suckerA = new BPOptimismSucker(
            IJBPrices(_getDeploymentAddress(CHAIN_A_DEPLOYMENT_JSON, "JBPrices")),
            IJBRulesets(_getDeploymentAddress(CHAIN_A_DEPLOYMENT_JSON, "JBRulesets")),
            CHAIN_A_OP_MESSENGER,
            CHAIN_A_OP_BRIDGE,
            IJBDirectory(_getDeploymentAddress(CHAIN_A_DEPLOYMENT_JSON, "JBDirectory")),
            IJBTokens(_getDeploymentAddress(CHAIN_A_DEPLOYMENT_JSON, "JBTokens")),
            IJBPermissions(_getDeploymentAddress(CHAIN_A_DEPLOYMENT_JSON, "JBPermissions")),
            _precomputeChainBSucker,
            _expectedChainAProjectID
        );

        vm.selectFork(_chainB);
        vm.broadcast();
        BPSuckerHook _suckerB = new BPOptimismSucker(
            IJBPrices(_getDeploymentAddress(CHAIN_B_DEPLOYMENT_JSON, "JBPrices")),
            IJBRulesets(_getDeploymentAddress(CHAIN_B_DEPLOYMENT_JSON, "JBRulesets")),
            CHAIN_B_OP_MESSENGER,
            CHAIN_B_OP_BRIDGE,
            IJBDirectory(_getDeploymentAddress(CHAIN_B_DEPLOYMENT_JSON, "JBDirectory")),
            IJBTokens(_getDeploymentAddress(CHAIN_B_DEPLOYMENT_JSON, "JBTokens")),
            IJBPermissions(_getDeploymentAddress(CHAIN_B_DEPLOYMENT_JSON, "JBPermissions")),
            _precomputeChainASucker,
            _expectedChainBProjectID
        );

        // Verify the suckers were deployed to the predetermined addresses.
        if (address(_suckerA) != _precomputeChainASucker) {
            revert("Sucker A was not deployed to the correct address.");
        }
        if (address(_suckerB) != _precomputeChainBSucker) {
            revert("Sucker B was not deployed to the correct address.");
        }

        console2.log("Suckers deployed.");
        console2.log("Sucker A: ", Strings.toHexString(uint160(address(_suckerA)), 20));
        console2.log("Sucker B: ", Strings.toHexString(uint160(address(_suckerB)), 20));

        address[] memory _a_tokens = new address[](1);
        _a_tokens[0] = address(0x12608ff9dac79d8443F17A4d39D93317BAD026Aa);

        address[] memory _b_tokens = new address[](1);
        _b_tokens[0] = address(0x7c6b91D9Be155A6Db01f749217d76fF02A7227F2);

        vm.selectFork(_chainA);
        uint256 _projectIdA = _createProject(
            IJBController(_getDeploymentAddress(CHAIN_A_DEPLOYMENT_JSON, "JBController")),
            "TestToken",
            "TT",
            IJBRedeemTerminal(_getDeploymentAddress(CHAIN_A_DEPLOYMENT_JSON, "JBMultiTerminal")),
            _a_tokens,
            _suckerA
        );

        console2.log("Chain A projectID ", Strings.toString(_projectIdA));

        vm.selectFork(_chainB);
        uint256 _projectIdB = _createProject(
            IJBController(_getDeploymentAddress(CHAIN_B_DEPLOYMENT_JSON, "JBController")),
            "TestTokenOP",
            "TTonOP",
            IJBRedeemTerminal(_getDeploymentAddress(CHAIN_B_DEPLOYMENT_JSON, "JBMultiTerminal")),
            _b_tokens,
            _suckerB
        );

        if (_expectedChainAProjectID != _projectIdA) {
            revert("Project ID A is not what we expected it to be.");
        }

        if (_expectedChainBProjectID != _projectIdB) {
            revert("Project ID B is not what we expected it to be.");
        }

        // Configure the suckers.
        vm.selectFork(_chainA);
        vm.broadcast();
<<<<<<< HEAD
        _suckerA.configureToken(
            BPTokenConfig({
=======
        _suckerA.mapToken(
            BPTokenMapping({
>>>>>>> 196658a3
                localToken: _a_tokens[0],
                minGas: 200_000,
                remoteToken: _b_tokens[0],
                minBridgeAmount: 0.001 ether
            })
        );

        vm.selectFork(_chainB);
        vm.broadcast();
<<<<<<< HEAD
        _suckerB.configureToken(
            BPTokenConfig({
=======
        _suckerB.mapToken(
            BPTokenMapping({
>>>>>>> 196658a3
                localToken: _b_tokens[0],
                minGas: 200_000,
                remoteToken: _a_tokens[0],
                minBridgeAmount: 0.001 ether
            })
        );

        console2.log("Chain B projectID", Strings.toString(_projectIdB));

        vm.selectFork(_chainB);
        OPTestBridgeToken _testToken = OPTestBridgeToken(0x7c6b91D9Be155A6Db01f749217d76fF02A7227F2);
        IJBRedeemTerminal _terminal =
            IJBRedeemTerminal(_getDeploymentAddress(CHAIN_B_DEPLOYMENT_JSON, "JBMultiTerminal"));
        uint256 _amount = 1000_000_000_000_000_000_000;

        // vm.startBroadcast();

        // // Mint some of the ERC20 token.
        // // _testToken.faucet();
        // // Approve the terminal.
        // _testToken.approve(address(_terminal), _amount);
        // // Pay.
        // _terminal.pay({
        //     projectId: _projectIdB,
        //     token: _b_tokens[0],
        //     amount: _amount,
        //     beneficiary: msg.sender,
        //     minReturnedTokens: 0,
        //     memo: "",
        //     metadata: bytes("")
        // });
        // // Push the root to the remote.
        // _suckerB.toRemote(_b_tokens[0]);

        // vm.stopBroadcast();
    }

    function _createProject(
        IJBController _controller,
        string memory _tokenName,
        string memory _tokenSymbol,
        IJBRedeemTerminal _multiTerminal,
        address[] memory _tokens,
        BPSuckerHook _delegate
    ) internal returns (uint256 _projectId) {
        JBRulesetMetadata memory _metadata = JBRulesetMetadata({
            reservedRate: 0,
            redemptionRate: JBConstants.MAX_REDEMPTION_RATE,
            baseCurrency: uint32(uint160(_tokens[0])),
            pausePay: false,
            pauseCreditTransfers: false,
            allowOwnerMinting: true,
            allowTerminalMigration: false,
            allowSetTerminals: false,
            allowControllerMigration: false,
            allowSetController: false,
            holdFees: false,
            useTotalSurplusForRedemptions: false,
            useDataHookForPay: true,
            useDataHookForRedeem: false,
            dataHook: address(_delegate),
            metadata: 0
        });

        // Package up ruleset configuration.
        JBRulesetConfig[] memory _rulesetConfig = new JBRulesetConfig[](1);
        _rulesetConfig[0].mustStartAtOrAfter = 0;
        _rulesetConfig[0].duration = 0;
        _rulesetConfig[0].weight = 10 ** 18;
        _rulesetConfig[0].metadata = _metadata;
        _rulesetConfig[0].splitGroups = new JBSplitGroup[](0);
        _rulesetConfig[0].fundAccessLimitGroups = new JBFundAccessLimitGroup[](0);

        // Package up terminal configuration.
        JBTerminalConfig[] memory _terminalConfigurations = new JBTerminalConfig[](1);
        _terminalConfigurations[0] = JBTerminalConfig({terminal: _multiTerminal, tokensToAccept: _tokens});

        vm.broadcast();
        _projectId = _controller.launchProjectFor({
            owner: msg.sender,
            projectUri: "myIPFSHash",
            rulesetConfigurations: _rulesetConfig,
            terminalConfigurations: _terminalConfigurations,
            memo: ""
        });

        vm.broadcast();
        _controller.deployERC20For(_projectId, _tokenName, _tokenSymbol, bytes32(0));
    }

    /**
     * @notice Get the address of a contract that was deployed by the Deploy script.
     *     @dev Reverts if the contract was not found.
     *     @param _path The path to the deployment file.
     *     @param _contractName The name of the contract to get the address of.
     *     @return The address of the contract.
     */
    function _getDeploymentAddress(string memory _path, string memory _contractName) internal view returns (address) {
        string memory _deploymentJson = vm.readFile(_path);
        uint256 _nOfTransactions = stdJson.readStringArray(_deploymentJson, ".transactions").length;

        for (uint256 i = 0; i < _nOfTransactions; i++) {
            string memory _currentKey = string.concat(".transactions", "[", Strings.toString(i), "]");
            string memory _currentContractName =
                stdJson.readString(_deploymentJson, string.concat(_currentKey, ".contractName"));

            if (keccak256(abi.encodePacked(_currentContractName)) == keccak256(abi.encodePacked(_contractName))) {
                return stdJson.readAddress(_deploymentJson, string.concat(_currentKey, ".contractAddress"));
            }
        }

        revert(
            string.concat("Could not find contract with name '", _contractName, "' in deployment file '", _path, "'")
        );
    }
}<|MERGE_RESOLUTION|>--- conflicted
+++ resolved
@@ -158,13 +158,8 @@
         // Configure the suckers.
         vm.selectFork(_chainA);
         vm.broadcast();
-<<<<<<< HEAD
-        _suckerA.configureToken(
-            BPTokenConfig({
-=======
         _suckerA.mapToken(
             BPTokenMapping({
->>>>>>> 196658a3
                 localToken: _a_tokens[0],
                 minGas: 200_000,
                 remoteToken: _b_tokens[0],
@@ -174,13 +169,8 @@
 
         vm.selectFork(_chainB);
         vm.broadcast();
-<<<<<<< HEAD
-        _suckerB.configureToken(
-            BPTokenConfig({
-=======
         _suckerB.mapToken(
             BPTokenMapping({
->>>>>>> 196658a3
                 localToken: _b_tokens[0],
                 minGas: 200_000,
                 remoteToken: _a_tokens[0],
