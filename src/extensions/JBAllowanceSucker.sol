// SPDX-License-Identifier: UNLICENSED
pragma solidity ^0.8.21;

import {IJBController} from "@bananapus/core/src/interfaces/IJBController.sol";
import {IJBPayoutTerminal} from "@bananapus/core/src/interfaces/IJBPayoutTerminal.sol";
import {IJBRedeemTerminal} from "@bananapus/core/src/interfaces/IJBRedeemTerminal.sol";
import {JBAccountingContext} from "@bananapus/core/src/structs/JBAccountingContext.sol";
<<<<<<< HEAD
import {IERC20} from "@openzeppelin/contracts/token/ERC20/IERC20.sol";

import {JBSucker} from "./../JBSucker.sol";
import {IJBSuckerDeployerFeeless} from "../interfaces/IJBSuckerDeployerFeeless.sol";
=======
import {mulDiv} from "@prb/math/src/Common.sol";
>>>>>>> 85a41b72

abstract contract JBAllowanceSucker is JBSucker {
    //*********************************************************************//
    // --------------------------- custom errors ------------------------- //
    //*********************************************************************//

    error JBAllowanceSucker_NoTerminalForToken(uint256 projectId, address token);
    error JBAllowanceSucker_TokenNotAccepted(uint256 projectId, address token);

    //*********************************************************************//
    // ---------------------- internal functions ------------------------- //
    //*********************************************************************//

    /// @notice Redeems the project tokens for the redemption tokens.
    /// @param projectToken the token to redeem.
    /// @param count the amount of project tokens to redeem.
    /// @param token the token to redeem for.
    /// @param minTokensReclaimed the minimum amount of tokens to receive.
    /// @return receivedAmount the amount of tokens received by redeeming.
    function _pullBackingAssets(
        IERC20 projectToken,
        uint256 count,
        address token,
        uint256 minTokensReclaimed
    )
        internal
        virtual
        override
        returns (uint256 receivedAmount)
    {
        // Get the projectToken total supply.
        uint256 totalSupply = projectToken.totalSupply();

        // Burn the project tokens.
        IJBController(address(DIRECTORY.controllerOf(PROJECT_ID))).burnTokensOf(
            address(this), PROJECT_ID, count, string("")
        );

        // Get the primary terminal of the project for the token.
        IJBRedeemTerminal terminal = IJBRedeemTerminal(address(DIRECTORY.primaryTerminalOf(PROJECT_ID, token)));

        // Make sure a terminal is configured for the token.
        if (address(terminal) == address(0)) {
            revert JBAllowanceSucker_NoTerminalForToken(PROJECT_ID, token);
        }

        // Get the accounting context for the token.
        JBAccountingContext memory accountingContext = terminal.accountingContextForTokenOf(PROJECT_ID, token);
        if (accountingContext.currency == 0) {
            revert JBAllowanceSucker_TokenNotAccepted(PROJECT_ID, token);
        }

        uint256 surplus = terminal.currentSurplusOf(PROJECT_ID, accountingContext.decimals, accountingContext.currency);

<<<<<<< HEAD
        // TODO: replace with PRB-Math muldiv.
        uint256 backingAssets = count * surplus / totalSupply;
=======
        uint256 _backingAssets = mulDiv(_amount, _surplus, _totalSupply);
>>>>>>> 85a41b72

        // Get the balance before we redeem.
        uint256 balanceBefore = _balanceOf(token, address(this));
        receivedAmount = IJBSuckerDeployerFeeless(DEPLOYER).useAllowanceFeeless({
            projectId: PROJECT_ID,
            terminal: IJBPayoutTerminal(address(terminal)),
            token: token,
            currency: accountingContext.currency,
            amount: backingAssets,
            minTokensReclaimed: minTokensReclaimed
        });

        // Sanity check to make sure we actually received the reported amount.
        // Prevents a malicious terminal from reporting a higher amount than it actually sent.
        // slither-disable-next-line incorrect-equality
        assert(receivedAmount == _balanceOf(token, address(this)) - balanceBefore);
    }
}<|MERGE_RESOLUTION|>--- conflicted
+++ resolved
@@ -5,14 +5,11 @@
 import {IJBPayoutTerminal} from "@bananapus/core/src/interfaces/IJBPayoutTerminal.sol";
 import {IJBRedeemTerminal} from "@bananapus/core/src/interfaces/IJBRedeemTerminal.sol";
 import {JBAccountingContext} from "@bananapus/core/src/structs/JBAccountingContext.sol";
-<<<<<<< HEAD
 import {IERC20} from "@openzeppelin/contracts/token/ERC20/IERC20.sol";
+import {mulDiv} from "@prb/math/src/Common.sol";
 
 import {JBSucker} from "./../JBSucker.sol";
 import {IJBSuckerDeployerFeeless} from "../interfaces/IJBSuckerDeployerFeeless.sol";
-=======
-import {mulDiv} from "@prb/math/src/Common.sol";
->>>>>>> 85a41b72
 
 abstract contract JBAllowanceSucker is JBSucker {
     //*********************************************************************//
@@ -67,12 +64,7 @@
 
         uint256 surplus = terminal.currentSurplusOf(PROJECT_ID, accountingContext.decimals, accountingContext.currency);
 
-<<<<<<< HEAD
-        // TODO: replace with PRB-Math muldiv.
-        uint256 backingAssets = count * surplus / totalSupply;
-=======
-        uint256 _backingAssets = mulDiv(_amount, _surplus, _totalSupply);
->>>>>>> 85a41b72
+        uint256 backingAssets = mulDiv(count, surplus, totalSupply);
 
         // Get the balance before we redeem.
         uint256 balanceBefore = _balanceOf(token, address(this));
