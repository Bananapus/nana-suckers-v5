--- conflicted
+++ resolved
@@ -1,6 +1,7 @@
 // SPDX-License-Identifier: UNLICENSED
 pragma solidity ^0.8.21;
 
+import {IJBDirectory} from "@bananapus/core/src/interfaces/IJBDirectory.sol";
 import {IJBProjects} from "@bananapus/core/src/interfaces/IJBProjects.sol";
 
 import {JBSuckerDeployerConfig} from "../structs/JBSuckerDeployerConfig.sol";
@@ -8,13 +9,8 @@
 interface IJBSuckerRegistry {
     event SuckerDeployedFor(uint256 projectId, address sucker, JBSuckerDeployerConfig configuration, address caller);
     event SuckerDeployerAllowed(address deployer, address caller);
-<<<<<<< HEAD
-=======
-    event SuckersDeployedFor(
-        uint256 projectId, address[] suckers, JBSuckerDeployerConfig[] configurations, address caller
-    );
->>>>>>> 186ea04f
-
+    
+    function DIRECTORY() external view returns (IJBDirectory);
     function PROJECTS() external view returns (IJBProjects);
 
     function isSuckerOf(uint256 projectId, address addr) external view returns (bool);
