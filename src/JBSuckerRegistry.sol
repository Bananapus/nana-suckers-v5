--- conflicted
+++ resolved
@@ -227,7 +227,6 @@
             });
         }
     }
-<<<<<<< HEAD
 
     /// @notice Lets anyone remove a deprecated sucker from a project.
     /// @param projectId The ID of the project to remove the sucker from.
@@ -249,38 +248,4 @@
         _suckersOf[projectId].remove(address(sucker));
         emit SuckerDeprecated({projectId: projectId, sucker: address(sucker), caller: msg.sender});
     }
-
-    //*********************************************************************//
-    // --------------------- internal transactions ----------------------- //
-    //*********************************************************************//
-
-    /// @notice Checks if the current ruleset allows adding a sucker.
-    /// @dev Reverts if the ruleset does not allow adding a sucker.
-    /// @param projectId The ID of the project to check.
-    function _requireRulesetAllowsAddingSucker(uint256 projectId) internal view {
-        // Get the controller of the project.
-        IJBController controller = IJBController(address(DIRECTORY.controllerOf(projectId)));
-
-        // Get the ruleset metadata of the project.
-        // slither-disable-next-line unused-return
-        (JBRuleset memory ruleset, JBRulesetMetadata memory metadata) = controller.currentRulesetOf(projectId);
-
-        // Check if this transaction is a deployment.
-        // TODO: Reconsider if we should handle it this way before the first ruleset.
-        bool isDeployment = false;
-        if (ruleset.id == 0) {
-            (ruleset,) = controller.upcomingRulesetOf(projectId);
-
-            if (ruleset.id == block.timestamp) {
-                isDeployment = true;
-            }
-        }
-
-        // Check if the ruleset allows adding a sucker and that this is *not* the deployment transaction.
-        if (!isDeployment && !metadata.allowCrosschainSuckerExtension) {
-            revert JBSuckerRegistry_RulesetDoesNotAllowAddingSucker(projectId);
-        }
-    }
-=======
->>>>>>> c0288b56
 }