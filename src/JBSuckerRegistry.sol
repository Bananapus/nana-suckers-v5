--- conflicted
+++ resolved
@@ -1,15 +1,12 @@
 // SPDX-License-Identifier: UNLICENSED
 pragma solidity ^0.8.23;
 
-<<<<<<< HEAD
 import {JBPermissioned} from "@bananapus/core/src/abstract/JBPermissioned.sol";
+import {IJBDirectory} from "@bananapus/core/src/interfaces/IJBDirectory.sol";
+import {IJBController} from "@bananapus/core/src/interfaces/IJBController.sol";
 import {IJBPermissions} from "@bananapus/core/src/interfaces/IJBPermissions.sol";
 import {IJBProjects} from "@bananapus/core/src/interfaces/IJBProjects.sol";
-=======
-import {JBOwnable, IJBProjects, IJBPermissions} from "@bananapus/ownable/src/JBOwnable.sol";
-import {IJBDirectory} from "@bananapus/core/src/interfaces/IJBDirectory.sol";
-import {IJBController, JBRulesetMetadata} from "@bananapus/core/src/interfaces/IJBController.sol";
->>>>>>> 186ea04f
+import {JBRulesetMetadata} from "@bananapus/core/src/structs/JBRulesetMetadata.sol";
 import {JBPermissionIds} from "@bananapus/permission-ids/src/JBPermissionIds.sol";
 import {Ownable} from "@openzeppelin/contracts/access/Ownable.sol";
 import {EnumerableMap} from "@openzeppelin/contracts/utils/structs/EnumerableMap.sol";
@@ -22,28 +19,26 @@
 contract JBSuckerRegistry is Ownable, JBPermissioned, IJBSuckerRegistry {
     using EnumerableMap for EnumerableMap.AddressToUintMap;
 
-<<<<<<< HEAD
     //*********************************************************************//
     // --------------------------- custom errors ------------------------- //
     //*********************************************************************//
 
     error JBSuckerRegistry_InvalidDeployer();
+    error JBSuckerRegistry_RulesetDoesNotAllowAddingSucker();
 
     //*********************************************************************//
     // ------------------------- internal constants ----------------------- //
     //*********************************************************************//
-=======
-    error INVALID_DEPLOYER(address deployer);
-    error RULESET_DOES_NOT_ALLOW_ADDING_SUCKER();
->>>>>>> 186ea04f
 
     /// @notice A constant indicating that this sucker exists and belongs to a specific project.
     uint256 internal constant _SUCKER_EXISTS = 1;
 
-<<<<<<< HEAD
     //*********************************************************************//
     // --------------- public immutable stored properties ---------------- //
     //*********************************************************************//
+
+    /// @notice The juicebox directory.
+    IJBDirectory public immutable override DIRECTORY;
 
     /// @notice A contract which mints ERC-721s that represent project ownership and transfers.
     IJBProjects public immutable override PROJECTS;
@@ -51,13 +46,6 @@
     //*********************************************************************//
     // --------------------- public stored properties -------------------- //
     //*********************************************************************//
-=======
-    /// @notice The juicebox directory.
-    IJBDirectory immutable DIRECTORY;
-
-    /// @notice Tracks the suckers for the specified project.
-    mapping(uint256 => EnumerableMap.AddressToUintMap) _suckersOf;
->>>>>>> 186ea04f
 
     /// @notice Tracks whether the specified sucker deployer is approved by this registry.
     /// @custom:member deployer The address of the deployer to check.
@@ -74,25 +62,20 @@
     // -------------------------- constructor ---------------------------- //
     //*********************************************************************//
 
+    /// @param directory The juicebox directory.
     /// @param permissions A contract storing permissions.
-    /// @param projects A contract which mints ERC-721s that represent project ownership and transfers.
     /// @param initialOwner The initial owner of this contract.
-    constructor(IJBPermissions permissions, IJBProjects projects, address initialOwner)
+    constructor(IJBDirectory directory, IJBPermissions permissions, address initialOwner)
         JBPermissioned(permissions)
         Ownable(initialOwner)
     {
-        PROJECTS = projects;
-    }
-
-<<<<<<< HEAD
+        DIRECTORY = directory;
+        PROJECTS = directory.PROJECTS();
+    }
+
     //*********************************************************************//
     // ------------------------- external views -------------------------- //
     //*********************************************************************//
-=======
-    constructor(IJBDirectory directory, IJBPermissions permissions, address _initialOwner)
-        JBOwnable(directory.PROJECTS(), permissions, address(_initialOwner), 0)
-    {}
->>>>>>> 186ea04f
 
     /// @notice Returns true if the specified sucker belongs to the specified project, and was deployed through this registry.
     /// @param projectId The ID of the project to check for.
@@ -183,6 +166,7 @@
             permissionId: JBPermissionIds.DEPLOY_SUCKERS
         });
 
+        // Check if the ruleset allows adding a sucker.  
         _requireRulesetAllowsAddingSucker({projectId: projectId});
 
         // Create an array to store the suckers as they are deployed.
@@ -218,7 +202,6 @@
             _suckersOf[projectId].set({key: address(sucker), value: _SUCKER_EXISTS});
 
             // Map the tokens for the sucker.
-<<<<<<< HEAD
             // slither-disable-next-line reentrancy-events,calls-loop
             sucker.mapTokens(configuration.mappings);
             emit SuckerDeployedFor({
@@ -227,34 +210,26 @@
                 configuration: configuration,
                 caller: msg.sender
             });
-=======
-            sucker.mapTokens(configurations[i].mappings);
-        }
-
-        emit SuckersDeployedFor(projectId, suckers, configurations, msg.sender);
-    }
+        }
+    }
+
+    //*********************************************************************//
+    // --------------------- internal transactions ----------------------- //
+    //*********************************************************************//
 
     /// @notice Checks if the current ruleset allows adding a sucker.
     /// @dev Reverts if the ruleset does not allow adding a sucker.
     /// @param projectId The ID of the project to check.
     function _requireRulesetAllowsAddingSucker(uint256 projectId) internal view {
-        IJBController _controller = IJBController(address(DIRECTORY.controllerOf(projectId)));
-        (, JBRulesetMetadata memory metadata) = _controller.currentRulesetOf(projectId);
-
+        // Get the controller of the project.
+        IJBController controller = IJBController(address(DIRECTORY.controllerOf(projectId)));
+
+        // Get the ruleset metadata of the project.
+        (, JBRulesetMetadata memory metadata) = controller.currentRulesetOf(projectId);
+
+        // Check if the ruleset allows adding a sucker.
         if (!metadata.allowCrosschainSuckerExtension) {
-            revert RULESET_DOES_NOT_ALLOW_ADDING_SUCKER();
-        }
-    }
-
-    function _emitTransferEvent(address previousOwner, address newOwner, uint88 newProjectId)
-        internal
-        virtual
-        override
-    {
-        // Only emit after the initial transfer.
-        if (address(this).code.length != 0) {
-            emit OwnershipTransferred(previousOwner, newProjectId == 0 ? newOwner : PROJECTS.ownerOf(newProjectId));
->>>>>>> 186ea04f
+            revert JBSuckerRegistry_RulesetDoesNotAllowAddingSucker();
         }
     }
 }