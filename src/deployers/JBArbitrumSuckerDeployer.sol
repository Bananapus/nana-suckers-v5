--- conflicted
+++ resolved
@@ -60,16 +60,8 @@
     /// addresses would change.
     /// @notice messenger the OPMesssenger on this layer.
     /// @notice bridge the OPStandardBridge on this layer.
-<<<<<<< HEAD
-    function configureLayerSpecific(JBLayer layer, IInbox inbox, IArbGatewayRouter gatewayRouter) external {
+    function setChainSpecificConstants(JBLayer layer, IInbox inbox, IArbGatewayRouter gatewayRouter) external {
         if (_layerSpecificConfigurationIsSet()) {
-=======
-    function setChainSpecificConstants(JBLayer layer, IInbox inbox, IArbGatewayRouter gatewayRouter) external {
-        if (
-            uint256(arbLayer) != uint256(0) || address(arbInbox) != address(0)
-                || address(arbGatewayRouter) != address(0)
-        ) {
->>>>>>> 0f2faccf
             revert JBSuckerDeployer_AlreadyConfigured();
         }
 
