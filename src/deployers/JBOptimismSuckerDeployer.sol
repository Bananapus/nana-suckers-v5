// SPDX-License-Identifier: MIT
pragma solidity 0.8.23;

import "./JBSuckerDeployer.sol";
import "../interfaces/IJBArbitrumSuckerDeployer.sol";

import {JBOptimismSucker} from "../JBOptimismSucker.sol";
import {JBAddToBalanceMode} from "../enums/JBAddToBalanceMode.sol";
import {IJBOpSuckerDeployer} from "./../interfaces/IJBOpSuckerDeployer.sol";
import {IJBSuckerDeployer} from "./../interfaces/IJBSuckerDeployer.sol";
import {IOPMessenger} from "../interfaces/IOPMessenger.sol";
import {IOPStandardBridge} from "../interfaces/IOPStandardBridge.sol";

/// @notice An `IJBSuckerDeployerFeeless` implementation to deploy `JBOptimismSucker` contracts.
contract JBOptimismSuckerDeployer is JBSuckerDeployer, IJBOpSuckerDeployer {
    //*********************************************************************//
    // ---------------------- public stored properties ------------------- //
    //*********************************************************************//

    /// @notice The messenger used to send messages between the local and remote sucker.
    IOPMessenger public override opMessenger;

    /// @notice The bridge used to bridge tokens between the local and remote chain.
    IOPStandardBridge public override opBridge;

    //*********************************************************************//
    // ------------------------ internal views --------------------------- //
    //*********************************************************************//

    /// @notice Check if the layer specific configuration is set or not. Used as a sanity check.
    function _layerSpecificConfigurationIsSet() internal view override returns (bool) {
        return address(opMessenger) != address(0) || address(opBridge) != address(0);
    }

    //*********************************************************************//
    // ---------------------------- constructor -------------------------- //
    //*********************************************************************//

    /// @param directory The directory of terminals and controllers for projects.
    /// @param permissions The permissions contract for the deployer.
    /// @param tokens The contract that manages token minting and burning.
    /// @param configurator The address of the configurator.
    constructor(
        IJBDirectory directory,
        IJBPermissions permissions,
        IJBTokens tokens,
        address configurator
    )
        JBSuckerDeployer(directory, permissions, tokens, configurator)
    {}

    //*********************************************************************//
    // --------------------- external transactions ----------------------- //
    //*********************************************************************//

    /// @notice handles some layer specific configuration that can't be done in the constructor otherwise deployment
    /// addresses would change.
    /// @notice messenger the OPMesssenger on this layer.
    /// @notice bridge the OPStandardBridge on this layer.
<<<<<<< HEAD
    function configureLayerSpecific(IOPMessenger messenger, IOPStandardBridge bridge) external {
        if (_layerSpecificConfigurationIsSet()) {
=======
    function setChainSpecificConstants(IOPMessenger messenger, IOPStandardBridge bridge) external {
        if (address(opMessenger) != address(0) || address(opBridge) != address(0)) {
>>>>>>> 0f2faccf
            revert JBSuckerDeployer_AlreadyConfigured();
        }

        if (msg.sender != LAYER_SPECIFIC_CONFIGURATOR) {
            revert JBSuckerDeployer_Unauthorized(msg.sender, LAYER_SPECIFIC_CONFIGURATOR);
        }

        // Configure these layer specific properties.
        // This is done in a separate call to make the deployment code chain agnostic.
        opMessenger = messenger;
        opBridge = bridge;

        // Make sure the layer specific configuration is properly configured.
        if (!_layerSpecificConfigurationIsSet()) {
            revert JBSuckerDeployer_InvalidLayerSpecificConfiguration();
        }
    }
}<|MERGE_RESOLUTION|>--- conflicted
+++ resolved
@@ -57,13 +57,8 @@
     /// addresses would change.
     /// @notice messenger the OPMesssenger on this layer.
     /// @notice bridge the OPStandardBridge on this layer.
-<<<<<<< HEAD
-    function configureLayerSpecific(IOPMessenger messenger, IOPStandardBridge bridge) external {
+    function setChainSpecificConstants(IOPMessenger messenger, IOPStandardBridge bridge) external {
         if (_layerSpecificConfigurationIsSet()) {
-=======
-    function setChainSpecificConstants(IOPMessenger messenger, IOPStandardBridge bridge) external {
-        if (address(opMessenger) != address(0) || address(opBridge) != address(0)) {
->>>>>>> 0f2faccf
             revert JBSuckerDeployer_AlreadyConfigured();
         }
 
