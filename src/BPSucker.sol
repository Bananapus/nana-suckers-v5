--- conflicted
+++ resolved
@@ -8,7 +8,6 @@
 import {IJBTerminal} from "@bananapus/core/src/interfaces/terminal/IJBTerminal.sol";
 import {IJBRedeemTerminal} from "@bananapus/core/src/interfaces/terminal/IJBRedeemTerminal.sol";
 
-<<<<<<< HEAD
 import {JBAccountingContext} from "@bananapus/core/src/structs/JBAccountingContext.sol";
 import {BPTokenMapping} from "./structs/BPTokenMapping.sol";
 import {BPRemoteToken} from "./structs/BPRemoteToken.sol";
@@ -18,11 +17,7 @@
 import {BPLeaf} from "./structs/BPLeaf.sol";
 import {BPClaim} from "./structs/BPClaim.sol";
 import {BPAddToBalanceMode} from "./enums/BPAddToBalanceMode.sol";
-=======
 import {MerkleLib} from "./utils/MerkleLib.sol";
-import {BPTokenConfig} from "./structs/BPTokenConfig.sol";
-import {BPRemoteTokenConfig} from "./structs/BPRemoteTokenConfig.sol";
->>>>>>> 5c946c35
 import {JBConstants} from "@bananapus/core/src/libraries/JBConstants.sol";
 import {JBPermissioned, IJBPermissions} from "@bananapus/core/src/abstract/JBPermissioned.sol";
 import {BPSuckerPermissionIds} from "./libraries/BPSuckerPermissionIds.sol";
@@ -51,7 +46,7 @@
     error INVALID_PROOF(bytes32 expectedRoot, bytes32 proofRoot);
     error LEAF_ALREADY_EXECUTED(uint256 index);
     error INSUFFICIENT_BALANCE();
-    error TOKEN_NOT_MAPPED(address token);
+    error TOKEN_NOT_MAPPED(address token); // TODO: This needs to be broken out into a few errors.
     error MANUAL_NOT_ALLOWED();
     error UNEXPECTED_MSG_VALUE();
 
@@ -406,82 +401,28 @@
         }
     }
 
-<<<<<<< HEAD
     /// @notice Redeems project tokens for terminal tokens.
-    /// @param projectToken The project token being redeemed.
     /// @param amount The amount of project tokens to redeem.
     /// @param token The terminal token to redeem for.
     /// @param minReceivedTokens The minimum amount of terminal tokens to reclaim. If the amount reclaimed is less than this, the transaction will revert.
     /// @return receivedAmount The amount of terminal tokens reclaimed by the redemption.
-    function _getBackingAssets(IERC20 projectToken, uint256 amount, address token, uint256 minReceivedTokens)
-=======
-    /// @notice Redeems the project tokens for the redemption tokens.
-    /// @param _amount the amount of project tokens to redeem.
-    /// @param _token the token to redeem for.
-    /// @param _minReceivedTokens the minimum amount of tokens to receive.
-    /// @return _receivedAmount the amount of tokens received by redeeming.
-    function _getBackingAssets(IERC20, uint256 _amount, address _token, uint256 _minReceivedTokens)
->>>>>>> 5c946c35
+    function _getBackingAssets(IERC20, uint256 amount, address token, uint256 minReceivedTokens)
         internal
         virtual
         returns (uint256 receivedAmount)
     {
-<<<<<<< HEAD
-        // Get the project token's total supply.
-        uint256 totalSupply = projectToken.totalSupply();
-
-        // Burn the project tokens.
-        IJBController(address(DIRECTORY.controllerOf(PROJECT_ID))).burnTokensOf(
-            address(this), PROJECT_ID, amount, string("")
-        );
-
-        // Get the project's primary terminal for the terminal token.
+        // Get the project's primary terminal for `token`. We will redeem from this terminal.
         IJBRedeemTerminal terminal = IJBRedeemTerminal(address(DIRECTORY.primaryTerminalOf(PROJECT_ID, token)));
 
-        // Make sure the primary terminal exists.
+        // If the project doesn't have a primary terminal for `token`, revert.
         if (address(terminal) == address(0)) {
-            revert TOKEN_NOT_MAPPED(token); // TODO: Update the error message here.
-        }
-
-        // Get the terminal's accounting context for the terminal token.
-        JBAccountingContext memory accountingContext = terminal.accountingContextForTokenOf(PROJECT_ID, token);
-
-        // Make sure the accounting context exists.
-        if (accountingContext.decimals == 0 && accountingContext.currency == 0) {
             revert TOKEN_NOT_MAPPED(token);
         }
 
-        // Get the project's surplus for the terminal token.
-        uint256 surplus = terminal.currentSurplusOf(PROJECT_ID, accountingContext.decimals, accountingContext.currency);
-
-        // TODO: replace with PRB-Math muldiv.
-        // Calculate the expected amount of terminal tokens to receive.
-        uint256 backingAssets = amount * surplus / totalSupply;
-
-        // Get this contract's terminal token balance before we redeem.
+        // Redeem the tokens.
         uint256 balanceBefore = _balanceOf(token, address(this));
-
-        // Redeem.
-        receivedAmount = IBPSuckerDeployerFeeless(DEPLOYER).useAllowanceFeeless(
-            PROJECT_ID,
-            IJBPayoutTerminal(address(terminal)),
-            token,
-            accountingContext.currency,
-            backingAssets,
-            minReceivedTokens
-=======
-        // Get the terminal we will use to redeem the tokens.
-        IJBRedeemTerminal _terminal = IJBRedeemTerminal(address(DIRECTORY.primaryTerminalOf(PROJECT_ID, _token)));
-
-        if (address(_terminal) == address(0)) {
-            revert TOKEN_NOT_CONFIGURED(_token);
-        }
-
-        // Perform the redemption.
-        uint256 _balanceBefore = _balanceOf(_token, address(this));
-        _receivedAmount = _terminal.redeemTokensOf(
-            address(this), PROJECT_ID, _token, _amount, _minReceivedTokens, payable(address(this)), bytes("")
->>>>>>> 5c946c35
+        receivedAmount = terminal.redeemTokensOf(
+            address(this), PROJECT_ID, token, amount, minReceivedTokens, payable(address(this)), bytes("")
         );
 
         // Sanity check to make sure we received the expected amount.
