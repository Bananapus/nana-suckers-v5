// SPDX-License-Identifier: MIT
pragma solidity 0.8.23;

import {IBridge} from "@arbitrum/nitro-contracts/src/bridge/IBridge.sol";
import {IInbox} from "@arbitrum/nitro-contracts/src/bridge/IInbox.sol";
import {IOutbox} from "@arbitrum/nitro-contracts/src/bridge/IOutbox.sol";
import {AddressAliasHelper} from "@arbitrum/nitro-contracts/src/libraries/AddressAliasHelper.sol";
import {ArbSys} from "@arbitrum/nitro-contracts/src/precompiles/ArbSys.sol";
import {IJBDirectory} from "@bananapus/core/src/interfaces/IJBDirectory.sol";
import {IJBPermissions} from "@bananapus/core/src/interfaces/IJBPermissions.sol";
import {IJBTokens} from "@bananapus/core/src/interfaces/IJBTokens.sol";
import {JBConstants} from "@bananapus/core/src/libraries/JBConstants.sol";
import {IERC20} from "@openzeppelin/contracts/token/ERC20/IERC20.sol";
import {SafeERC20} from "@openzeppelin/contracts/token/ERC20/utils/SafeERC20.sol";
import {BitMaps} from "@openzeppelin/contracts/utils/structs/BitMaps.sol";

import {JBSucker} from "./JBSucker.sol";
import {JBArbitrumSuckerDeployer} from "./deployers/JBArbitrumSuckerDeployer.sol";
import {JBAddToBalanceMode} from "./enums/JBAddToBalanceMode.sol";
import {JBLayer} from "./enums/JBLayer.sol";
import {IArbGatewayRouter} from "./interfaces/IArbGatewayRouter.sol";
import {IArbL1GatewayRouter} from "./interfaces/IArbL1GatewayRouter.sol";
import {IArbL2GatewayRouter} from "./interfaces/IArbL2GatewayRouter.sol";
import {IJBArbitrumSucker} from "./interfaces/IJBArbitrumSucker.sol";
import {IJBSuckerDeployer} from "./interfaces/IJBSuckerDeployer.sol";
import {ARBAddresses} from "./libraries/ARBAddresses.sol";
import {ARBChains} from "./libraries/ARBChains.sol";
import {JBInboxTreeRoot} from "./structs/JBInboxTreeRoot.sol";
import {JBMessageRoot} from "./structs/JBMessageRoot.sol";
import {JBOutboxTree} from "./structs/JBOutboxTree.sol";
import {JBRemoteToken} from "./structs/JBRemoteToken.sol";
import {MerkleLib} from "./utils/MerkleLib.sol";

/// @notice A `JBSucker` implementation to suck tokens between two chains connected by an Arbitrum bridge.
// NOTICE: UNFINISHED!
contract JBArbitrumSucker is JBSucker, IJBArbitrumSucker {
    using BitMaps for BitMaps.BitMap;
    using MerkleLib for MerkleLib.Tree;

    //*********************************************************************//
    // --------------------------- custom errors ------------------------- //
    //*********************************************************************//

    error JBArbitrumSucker_ChainNotSupported(uint256 chainId);
    error JBArbitrumSucker_NotEnoughGas(uint256 payment, uint256 cost);
    error JBArbitrumSucker_UnexpectedMsgValue(uint256 value);

    //*********************************************************************//
    // --------------- public immutable stored properties ---------------- //
    //*********************************************************************//

    /// @notice The inbox used to send messages between the local and remote sucker.
    IInbox public immutable override ARBINBOX;

    /// @notice The gateway router for the specific chain
    IArbGatewayRouter public immutable override GATEWAYROUTER;

    /// @notice The layer that this contract is on.
    JBLayer public immutable override LAYER;

    //*********************************************************************//
    // ---------------------------- constructor -------------------------- //
    //*********************************************************************//

    /// @param directory A contract storing directories of terminals and controllers for each project.
    /// @param permissions A contract storing permissions.
    /// @param tokens A contract that manages token minting and burning.
    /// @param peer The address of the peer sucker on the remote chain.
    /// @param addToBalanceMode The mode of adding tokens to balance.
    constructor(
        IJBDirectory directory,
        IJBPermissions permissions,
        IJBTokens tokens,
        address peer,
        JBAddToBalanceMode addToBalanceMode
    )
        JBSucker(directory, permissions, tokens, peer, addToBalanceMode, IJBSuckerDeployer(msg.sender).tempStoreId())
    {
        // Layer specific properties
        uint256 chainId = block.chainid;

        // If LAYER is left uninitialized, the chain is not currently supported.
        if (!_isSupportedChain(chainId)) revert JBArbitrumSucker_ChainNotSupported(chainId);

        // Set LAYER based on the chain ID.
        if (chainId == ARBChains.ETH_CHAINID || chainId == ARBChains.ETH_SEP_CHAINID) {
            // Set the layer
            LAYER = JBLayer.L1;

            // Set the inbox depending on the chain
            chainId == ARBChains.ETH_CHAINID
                ? ARBINBOX = IInbox(ARBAddresses.L1_ETH_INBOX)
                : ARBINBOX = IInbox(ARBAddresses.L1_SEP_INBOX);
        }
        if (chainId == ARBChains.ARB_CHAINID || chainId == ARBChains.ARB_SEP_CHAINID) LAYER = JBLayer.L2;

        GATEWAYROUTER = JBArbitrumSuckerDeployer(msg.sender).gatewayRouter();
    }

    //*********************************************************************//
    // ------------------------ external views --------------------------- //
    //*********************************************************************//

    /// @notice Returns the chain on which the peer is located.
    /// @return chainId of the peer.
    function peerChainId() external view virtual override returns (uint256) {
        uint256 chainId = block.chainid;
        if (chainId == ARBChains.ETH_CHAINID) return ARBChains.ARB_CHAINID;
        if (chainId == ARBChains.ARB_CHAINID) return ARBChains.ETH_CHAINID;
        if (chainId == ARBChains.ETH_SEP_CHAINID) return ARBChains.ARB_SEP_CHAINID;
        if (chainId == ARBChains.ARB_SEP_CHAINID) return ARBChains.ETH_SEP_CHAINID;
        return 0;
    }

    //*********************************************************************//
    // ------------------------ internal views --------------------------- //
    //*********************************************************************//

    /// @notice Checks if the `sender` (`msg.sender`) is a valid representative of the remote peer.
    /// @param sender The message's sender.
    /// @return valid A flag if the sender is a valid representative of the remote peer.
    function _isRemotePeer(address sender) internal view override returns (bool) {
        // If we are the L1 peer,
        if (LAYER == JBLayer.L1) {
            IBridge bridge = ARBINBOX.bridge();
            // Check that the sender is the bridge and that the outbox has our peer as the sender.
            return sender == address(bridge) && address(PEER) == IOutbox(bridge.activeOutbox()).l2ToL1Sender();
        }

        // If we are the L2 peer, check using the `AddressAliasHelper`.
        return sender == AddressAliasHelper.applyL1ToL2Alias(address(PEER));
    }

    /// @notice Returns true if the chainId is supported.
    /// @return supported false/true if this is deployed on a supported chain.
    function _isSupportedChain(uint256 chainId) internal pure returns (bool supported) {
        return chainId == ARBChains.ETH_CHAINID || chainId == ARBChains.ETH_SEP_CHAINID
            || chainId == ARBChains.ARB_CHAINID || chainId == ARBChains.ARB_SEP_CHAINID;
    }

    //*********************************************************************//
    // --------------------- internal transactions ----------------------- //
    //*********************************************************************//

    /// @notice Uses the L1/L2 gateway to send the root and assets over the bridge to the peer.
    /// @param transportPayment the amount of `msg.value` that is going to get paid for sending this message.
    /// @param token The token to bridge the outbox tree for.
    /// @param remoteToken Information about the remote token being bridged to.
    function _sendRoot(uint256 transportPayment, address token, JBRemoteToken memory remoteToken) internal override {
<<<<<<< HEAD
        // TODO: Handle the `transportPayment`
        // if (transportPayment == 0) {
        //     revert JBArbitrumSucker_NotEnoughGas();
        // }
=======
        // Bridge expects to be paid
        if (transportPayment == 0 && LAYER == JBLayer.L1) revert UNEXPECTED_MSG_VALUE();
>>>>>>> 85a41b72

        // Get the outbox in storage.
        JBOutboxTree storage outbox = _outboxOf[token];

        // Get the amount to send and then clear it.
        uint256 amount = outbox.balance;
        delete outbox.balance;

        // Increment the outbox tree's nonce.
        uint64 nonce = ++outbox.nonce;

        if (remoteToken.addr == address(0)) {
            revert JBSucker_TokenNotMapped(token);
        }

        // Build the calldata that will be send to the peer. This will call `JBSucker.fromRemote` on the remote peer.
        bytes memory data = abi.encodeCall(
            JBSucker.fromRemote,
            (
                JBMessageRoot({
                    token: remoteToken.addr,
                    amount: amount,
                    remoteRoot: JBInboxTreeRoot({nonce: nonce, root: outbox.tree.root()})
                })
            )
        );

        // Emit an event for the relayers to watch for.
        emit RootToRemote({
            root: outbox.tree.root(),
            token: token,
            index: outbox.tree.count - 1,
            nonce: nonce,
            caller: msg.sender
        });

        // Depending on which layer we are on, send the call to the other layer.
        // slither-disable-start out-of-order-retryable
        if (LAYER == JBLayer.L1) {
            _toL2(token, transportPayment, amount, data, remoteToken);
        } else {
            _toL1(token, amount, data, remoteToken);
        }
        // slither-disable-end out-of-order-retryable
    }

    /// @notice Bridge the `token` and data to the remote L1 chain.
    /// @param token The token to bridge.
    /// @param amount The amount of tokens to bridge.
    /// @param data The calldata to send to the remote chain. This calls `JBSucker.fromRemote` on the remote peer.
    /// @param remoteToken Information about the remote token to bridged to.
    function _toL1(address token, uint256 amount, bytes memory data, JBRemoteToken memory remoteToken) internal {
        uint256 nativeValue;

        // Revert if there's a `msg.value`. Sending a message to L1 does not require any payment.
        if (msg.value != 0) {
            revert JBArbitrumSucker_UnexpectedMsgValue(msg.value);
        }

        // If the token is an ERC-20, bridge it to the peer.
        if (token != JBConstants.NATIVE_TOKEN) {
            // slither-disable-next-line calls-loop
            SafeERC20.forceApprove({token: IERC20(token), spender: GATEWAYROUTER.getGateway(token), value: amount});

            // slither-disable-next-line calls-loop,unused-return
            IArbL2GatewayRouter(address(GATEWAYROUTER)).outboundTransfer({
                l1Token: remoteToken.addr,
                to: address(PEER),
                amount: amount,
                data: bytes("")
            });
        } else {
            // Otherwise, the token is the native token, and the amount will be sent as `msg.value`.
            nativeValue = amount;
        }

        // Send the message to the peer with the redeemed ETH.
        // Address `100` is the ArbSys precompile address.
        // slither-disable-next-line calls-loop,unused-return
        ArbSys(address(100)).sendTxToL1{value: nativeValue}(address(PEER), data);
    }

    /// @notice Bridge the `token` and data to the remote L2 chain.
    /// @param token The token to bridge.
    /// @param amount The amount of tokens to bridge.
    /// @param data The calldata to send to the remote chain. This calls `JBSucker.fromRemote` on the remote peer.
    function _toL2(
        address token,
        uint256 transportPayment,
        uint256 amount,
        bytes memory data,
        JBRemoteToken memory /* remoteToken */
    )
        internal
    {
        uint256 nativeValue;
        // slither-disable-next-line calls-loop
        uint256 maxSubmissionCost =
            ARBINBOX.calculateRetryableSubmissionFee({dataLength: data.length, baseFee: 0.2 gwei});
        uint256 feeTotal = maxSubmissionCost + (MESSENGER_BASE_GAS_LIMIT * 0.2 gwei);

        // Ensure we bridge enough for gas costs on L2 side
        if (transportPayment < feeTotal) revert JBArbitrumSucker_NotEnoughGas(transportPayment, feeTotal);

        // If the token is an ERC-20, bridge it to the peer.
        if (token != JBConstants.NATIVE_TOKEN) {
            // Approve the tokens to be bridged.
            // slither-disable-next-line calls-loop
            SafeERC20.forceApprove({token: IERC20(token), spender: GATEWAYROUTER.getGateway(token), value: amount});

            // Perform the ERC-20 bridge transfer.
            // slither-disable-start out-of-order-retryable
            // slither-disable-next-line calls-loop,unused-return
            IArbL1GatewayRouter(address(GATEWAYROUTER)).outboundTransferCustomRefund{value: transportPayment}({
                token: token,
                refundTo: msg.sender,
                to: address(PEER),
                amount: amount,
                maxGas: MESSENGER_BASE_GAS_LIMIT, // minimum appears to be 275000 per their sdk -
                    // MESSENGER_BASE_GAS_LIMIT = 300k here
                gasPriceBid: 0.2 gwei, // sane enough for now - covers moderate congestion, maybe decide client side in
                    // the future
                data: bytes(abi.encode(maxSubmissionCost, data)) // @note: maybe this is zero if we pay with msg.value?
                    // we'll see in testing
            });
        } else {
            // Otherwise, the token is the native token, and the amount will be sent as `msg.value`.
            nativeValue = amount;
        }

        // Ensure we bridge enough for gas costs on L2 side
        // transportPayment is ref of msg.value
        if (nativeValue + feeTotal > transportPayment) revert JBArbitrumSucker_NotEnoughGas(transportPayment < nativeValue ? 0 : transportPayment - nativeValue, feeTotal);

        // Create the retryable ticket containing the merkleRoot.
        // TODO: We could even make this unsafe.
        // slither-disable-next-line calls-loop,unused-return
        ARBINBOX.createRetryableTicket{value: transportPayment}({
            to: address(PEER),
            l2CallValue: nativeValue,
            maxSubmissionCost: maxSubmissionCost,
            excessFeeRefundAddress: msg.sender,
            callValueRefundAddress: msg.sender,
            gasLimit: MESSENGER_BASE_GAS_LIMIT,
            maxFeePerGas: 0.2 gwei,
            data: data
        });
        // slither-disable-end out-of-order-retryable
    }
}<|MERGE_RESOLUTION|>--- conflicted
+++ resolved
@@ -147,15 +147,8 @@
     /// @param token The token to bridge the outbox tree for.
     /// @param remoteToken Information about the remote token being bridged to.
     function _sendRoot(uint256 transportPayment, address token, JBRemoteToken memory remoteToken) internal override {
-<<<<<<< HEAD
-        // TODO: Handle the `transportPayment`
-        // if (transportPayment == 0) {
-        //     revert JBArbitrumSucker_NotEnoughGas();
-        // }
-=======
         // Bridge expects to be paid
-        if (transportPayment == 0 && LAYER == JBLayer.L1) revert UNEXPECTED_MSG_VALUE();
->>>>>>> 85a41b72
+        if (transportPayment == 0 && LAYER == JBLayer.L1) revert JBArbitrumSucker_UnexpectedMsgValue(transportPayment);
 
         // Get the outbox in storage.
         JBOutboxTree storage outbox = _outboxOf[token];
